--- conflicted
+++ resolved
@@ -240,18 +240,9 @@
 	return object.(*Typeful).Id, nil
 }
 
-<<<<<<< HEAD
-// SetId is called by the ObjectBox during Put to update an ID on an object that has just been inserted
-func (typeful_EntityInfo) SetId(object interface{}, id uint64) {
-=======
 // SetId is called by ObjectBox during Put to update an ID on an object that has just been inserted
 func (typeful_EntityInfo) SetId(object interface{}, id uint64) error {
->>>>>>> 3cb75a1b
 	object.(*Typeful).Id = id
-}
-
-// PutRelated is called by the ObjectBox to put related entities before the object itself is flattened and put
-func (typeful_EntityInfo) PutRelated(txn *objectbox.Transaction, object interface{}, id uint64) error {
 	return nil
 }
 
@@ -286,22 +277,15 @@
 	fbutils.SetInt64Slot(fbb, 19, obj.Date)
 }
 
-<<<<<<< HEAD
-// Load is called by the ObjectBox to load an object from a FlatBuffer
-func (typeful_EntityInfo) Load(txn *objectbox.Transaction, bytes []byte) interface{} {
-	var table = &flatbuffers.Table{
-=======
 // ToObject is called by ObjectBox to load an object from a FlatBuffer
 func (typeful_EntityInfo) ToObject(bytes []byte) interface{} {
 	table := &flatbuffers.Table{
->>>>>>> 3cb75a1b
 		Bytes: bytes,
 		Pos:   flatbuffers.GetUOffsetT(bytes),
 	}
-	var id = table.GetUint64Slot(4, 0)
 
 	return &Typeful{
-		Id:           id,
+		Id:           table.GetUint64Slot(4, 0),
 		Int:          int(table.GetUint64Slot(6, 0)),
 		Int8:         table.GetInt8Slot(8, 0),
 		Int16:        table.GetInt16Slot(10, 0),
