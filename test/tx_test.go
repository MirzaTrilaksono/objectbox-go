/*
 * Copyright 2019 ObjectBox Ltd. All rights reserved.
 *
 * Licensed under the Apache License, Version 2.0 (the "License");
 * you may not use this file except in compliance with the License.
 * You may obtain a copy of the License at
 *
 *     http://www.apache.org/licenses/LICENSE-2.0
 *
 * Unless required by applicable law or agreed to in writing, software
 * distributed under the License is distributed on an "AS IS" BASIS,
 * WITHOUT WARRANTIES OR CONDITIONS OF ANY KIND, either express or implied.
 * See the License for the specific language governing permissions and
 * limitations under the License.
 */

package objectbox_test

import (
	"errors"
	"testing"

	"github.com/objectbox/objectbox-go/test/assert"
	"github.com/objectbox/objectbox-go/test/model/iot"
)

func TestTransactionMassiveInsert(t *testing.T) {
	ob := iot.LoadEmptyTestObjectBox()
	defer ob.Close()

	var box = iot.BoxForEvent(ob)

	assert.NoErr(t, box.RemoveAll())

	var insert = uint64(1000000)

<<<<<<< HEAD
	assert.NoErr(t, ob.RunInWriteTx(func() error {
=======
	if testing.Short() {
		insert = 1000
	}

	err := ob.RunInWriteTx(func() error {
>>>>>>> f15873b5
		for i := insert; i > 0; i-- {
			_, err := box.Put(&iot.Event{})
			assert.NoErr(t, err)
		}
		return nil
	}))

	count, err := box.Count()
	assert.NoErr(t, err)
	assert.Eq(t, insert, count)
}

func TestTransactionRollback(t *testing.T) {
	ob := iot.LoadEmptyTestObjectBox()
	defer ob.Close()

	var box = iot.BoxForEvent(ob)

	assert.NoErr(t, box.RemoveAll())

	var insert = make([]*iot.Event, 100)
	for i := 0; i < len(insert); i++ {
		insert[i] = &iot.Event{}
	}

	_, err := box.PutMany(insert)
	assert.NoErr(t, err)

	count, err := box.Count()
	assert.NoErr(t, err)
	assert.Eq(t, len(insert), int(count))

	// rolled-back Tx
	var expected = errors.New("expected")
	assert.Eq(t, expected, ob.RunInWriteTx(func() error {
		assert.NoErr(t, box.RemoveAll())
		return expected
	}))

	count, err = box.Count()
	assert.NoErr(t, err)
	assert.Eq(t, len(insert), int(count))

	// successful tx
	assert.NoErr(t, ob.RunInWriteTx(func() error {
		assert.NoErr(t, box.RemoveAll())
		return nil
	}))

	count, err = box.Count()
	assert.NoErr(t, err)
	assert.Eq(t, 0, int(count))

}<|MERGE_RESOLUTION|>--- conflicted
+++ resolved
@@ -34,15 +34,11 @@
 
 	var insert = uint64(1000000)
 
-<<<<<<< HEAD
-	assert.NoErr(t, ob.RunInWriteTx(func() error {
-=======
 	if testing.Short() {
 		insert = 1000
 	}
 
-	err := ob.RunInWriteTx(func() error {
->>>>>>> f15873b5
+	assert.NoErr(t, ob.RunInWriteTx(func() error {
 		for i := insert; i > 0; i-- {
 			_, err := box.Put(&iot.Event{})
 			assert.NoErr(t, err)
