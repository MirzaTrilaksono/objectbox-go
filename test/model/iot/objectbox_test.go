--- conflicted
+++ resolved
@@ -8,15 +8,10 @@
 
 func TestObjectBoxEvents(t *testing.T) {
 	objectBox := CreateObjectBox()
-<<<<<<< HEAD
 
 	box := BoxForEvent(objectBox)
 	assert.NoErr(t, box.RemoveAll())
 
-=======
-	box := objectBox.Box(1)
-	assert.NoErr(t, box.RemoveAll())
->>>>>>> cfb05bbb
 	event := Event{
 		Device: "my device",
 	}
@@ -37,10 +32,7 @@
 
 	all, err := box.GetAll()
 	assert.NoErr(t, err)
-<<<<<<< HEAD
 	assert.EqInt(t, 2, len(all))
-=======
-	assert.EqInt(t, 2, len(all.([]Event)))
 }
 
 func TestObjectBoxReadings(t *testing.T) {
@@ -70,5 +62,4 @@
 	all, err := box.GetAll()
 	assert.NoErr(t, err)
 	assert.EqInt(t, 2, len(all.([]Reading)))
->>>>>>> cfb05bbb
 }