--- conflicted
+++ resolved
@@ -33,14 +33,10 @@
 	"github.com/objectbox/objectbox-go/internal/generator/templates"
 )
 
-<<<<<<< HEAD
 // Version specifies the current generator version.
 // It is used to validate generated code compatibility and is increased when there are changes in the generated code.
 // Internal generator changes that don't change the output do not cause an increase.
-const Version = 3
-=======
 const Version = 4
->>>>>>> f15873b5
 
 // BindingFile returns a name of the binding file for the given entity file.
 func BindingFile(sourceFile string) string {
