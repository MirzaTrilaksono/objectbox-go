--- conflicted
+++ resolved
@@ -30,15 +30,12 @@
 	return property.Entity.Id
 }
 
-<<<<<<< HEAD
-// IsNil finds entities with the stored property value nil
-=======
 // implementing propertyOrAlias
 func (property BaseProperty) alias() *string {
 	return nil
 }
 
->>>>>>> 4cd5f649
+// IsNil finds entities with the stored property value nil
 func (property BaseProperty) IsNil() Condition {
 	return &conditionClosure{
 		apply: func(qb *QueryBuilder) (ConditionId, error) {
