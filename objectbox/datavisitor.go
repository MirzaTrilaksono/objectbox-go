/*
 * Copyright 2019 ObjectBox Ltd. All rights reserved.
 *
 * Licensed under the Apache License, Version 2.0 (the "License");
 * you may not use this file except in compliance with the License.
 * You may obtain a copy of the License at
 *
 *     http://www.apache.org/licenses/LICENSE-2.0
 *
 * Unless required by applicable law or agreed to in writing, software
 * distributed under the License is distributed on an "AS IS" BASIS,
 * WITHOUT WARRANTIES OR CONDITIONS OF ANY KIND, either express or implied.
 * See the License for the specific language governing permissions and
 * limitations under the License.
 */

package objectbox

/*
This file implements obx_data_visitor forwarding to Go callbacks

Overview:
	* Register a dataVisitor callback, getting a visitor ID.
	* Pass the registered visitor ID together with a generic dataVisitor (C.dataVisitorDispatch) to a C.obx_* function.
	* When ObjectBox calls dataVisitorDispatch, it finds the callback registered under that ID and calls it.
	* After there can be no more callbacks, the visitor must be unregistered.

Code example:
	var visitorId uint32
	visitorId, err = dataVisitorRegister(func(bytes []byte) bool {
		// do your thing with the data
		object := Cursor.binding.Load(bytes)
		return true // this return value is passed back to the ObjectBox, usually used to break the traversal
	})

	if err != nil {
		return err
	}

	// don't forget to unregister the visitor after it's no longer going to be called or you would fill the queue up quickly
	defer dataVisitorUnregister(visitorId)

	rc := C.obx_query_visit(cQuery, cCursor, dataVisitor, unsafe.Pointer(&visitorId), C.uint64_t(offset), C.uint64_t(limit))
*/

/*
#include "objectbox.h"

// this implements the obx_data_visitor forwarding, it's called from ObjectBox C-api (see `dataVisitor` go var)
extern bool dataVisitorDispatch(void* visitorId, void* data, size_t size);
*/
import "C"
import (
	"fmt"
	"sync"
	"unsafe"
)

type dataVisitorCallback = func([]byte) bool

var dataVisitor = (*C.obx_data_visitor)(unsafe.Pointer(C.dataVisitorDispatch))
var dataVisitorId uint32
var dataVisitorMutex sync.Mutex
var dataVisitorCallbacks = make(map[uint32]dataVisitorCallback)

func dataVisitorRegister(fn dataVisitorCallback) (uint32, error) {
	dataVisitorMutex.Lock()
	defer dataVisitorMutex.Unlock()

	// cycle through ids until we find an empty slot
	dataVisitorId++
	var initialId = dataVisitorId
	for dataVisitorCallbacks[dataVisitorId] != nil {
		dataVisitorId++

		if initialId == dataVisitorId {
			return 0, fmt.Errorf("full queue of data-visitor callbacks - can't allocate another")
		}
	}

	dataVisitorCallbacks[dataVisitorId] = fn
	return dataVisitorId, nil
}

func dataVisitorLookup(id uint32) dataVisitorCallback {
	dataVisitorMutex.Lock()
	defer dataVisitorMutex.Unlock()

	return dataVisitorCallbacks[id]
}

func dataVisitorUnregister(id uint32) {
	dataVisitorMutex.Lock()
	defer dataVisitorMutex.Unlock()

	delete(dataVisitorCallbacks, id)
<<<<<<< HEAD
}

//export dataVisitorDispatch
// dataVisitorDispatch is called from C.data_visitor_
// NOTE: don't change ptr contents, it's `const void*` in C but go doesn't support const pointers
func dataVisitorDispatch(id C.uint, ptr unsafe.Pointer, size C.size_t) C.bool {
	// create an empty byte slice and map the C data to it, no copy required
	var bytes []byte
	cVoidPtrToByteSlice(ptr, int(size), &bytes)

	var fn = dataVisitorLookup(uint32(id))
	return C.bool(fn(bytes))
}

// this is a utility function to fetch objects using an obx_data_visitor
func readUsingVisitor(ob *ObjectBox, binding ObjectBinding, expectedCount int, cCall func(visitorArg unsafe.Pointer) C.obx_err) (slice interface{}, err error) {
	var visitorId uint32
	visitorId, err = dataVisitorRegister(func(bytes []byte) bool {
		if object, err2 := binding.Load(ob, bytes); err2 != nil {
			err = err2
			return false
		} else {
			slice = binding.AppendToSlice(slice, object)
		}
		return true
	})
	if err != nil {
		return nil, err
	}
	defer dataVisitorUnregister(visitorId)

	slice = binding.MakeSlice(expectedCount)
	rc := cCall(unsafe.Pointer(&visitorId))
	if rc != 0 {
		return nil, createError()
	} else if err != nil {
		// err might be set by the visitor callback above
		return nil, err
	} else {
		return slice, nil
	}
=======
>>>>>>> 2688bf59
}<|MERGE_RESOLUTION|>--- conflicted
+++ resolved
@@ -94,19 +94,6 @@
 	defer dataVisitorMutex.Unlock()
 
 	delete(dataVisitorCallbacks, id)
-<<<<<<< HEAD
-}
-
-//export dataVisitorDispatch
-// dataVisitorDispatch is called from C.data_visitor_
-// NOTE: don't change ptr contents, it's `const void*` in C but go doesn't support const pointers
-func dataVisitorDispatch(id C.uint, ptr unsafe.Pointer, size C.size_t) C.bool {
-	// create an empty byte slice and map the C data to it, no copy required
-	var bytes []byte
-	cVoidPtrToByteSlice(ptr, int(size), &bytes)
-
-	var fn = dataVisitorLookup(uint32(id))
-	return C.bool(fn(bytes))
 }
 
 // this is a utility function to fetch objects using an obx_data_visitor
@@ -136,6 +123,4 @@
 	} else {
 		return slice, nil
 	}
-=======
->>>>>>> 2688bf59
 }