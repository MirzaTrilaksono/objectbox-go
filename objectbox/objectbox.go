/*
 * Copyright 2019 ObjectBox Ltd. All rights reserved.
 *
 * Licensed under the Apache License, Version 2.0 (the "License");
 * you may not use this file except in compliance with the License.
 * You may obtain a copy of the License at
 *
 *     http://www.apache.org/licenses/LICENSE-2.0
 *
 * Unless required by applicable law or agreed to in writing, software
 * distributed under the License is distributed on an "AS IS" BASIS,
 * WITHOUT WARRANTIES OR CONDITIONS OF ANY KIND, either express or implied.
 * See the License for the specific language governing permissions and
 * limitations under the License.
 */

package objectbox

/*
#cgo LDFLAGS: -lobjectbox
#include <stdlib.h>
#include "objectbox.h"
#include "txncallable.h"
*/
import "C"

import (
	"fmt"
	"runtime"
	"strconv"
	"sync"
<<<<<<< HEAD
=======
	"unsafe"

	"github.com/google/flatbuffers/go"
>>>>>>> fd38315c
)

//noinspection GoUnusedConst
const (
	DebugFlags_LOG_TRANSACTIONS_READ  = 1
	DebugFlags_LOG_TRANSACTIONS_WRITE = 2
	DebugFlags_LOG_QUERIES            = 4
	DebugFlags_LOG_QUERY_PARAMETERS   = 8
	DebugFlags_LOG_ASYNC_QUEUE        = 16
)

// atomic boolean true & false
const aTrue = 1
const aFalse = 0

type TypeId uint32

type ObjectBox struct {
	store          *C.OBX_store
	entitiesById   map[TypeId]*entity
	entitiesByName map[string]*entity
	boxes          map[TypeId]*Box
	boxesMutex     *sync.Mutex
	options        options
}

type options struct {
	putAsyncTimeout  uint
}

type txnFun func(transaction *Transaction) error

// constant during runtime so no need to call this each time it's necessary
var supportsBytesArray = bool(C.obx_supports_bytes_array())

// Close fully closes the database and free's resources
func (ob *ObjectBox) Close() {
	storeToClose := ob.store
	ob.store = nil
	if storeToClose != nil {
		C.obx_store_close(storeToClose)
	}

	ob.boxesMutex.Lock()
	defer ob.boxesMutex.Unlock()
	for _, box := range ob.boxes {
		if err := box.close(); err != nil {
			fmt.Println(err)
		}
	}
	ob.boxes = nil
}

// View executes the given function inside a read transaction.
// Note, you must not launch Go routines inside this function - the call must be sequential.
// The error returned by your callback is passed-through as the output error
func (ob *ObjectBox) View(fn func() error) error {
	return ob.runInTxn(true, nil, fn)
}

// Update executes the given function inside a write transaction.
// Note, you must not launch Go routines inside this function - the call must be sequential.
// The error returned by your callback is passed-through as the output error.
// If the resulting error is not nil, the transaction is aborted (rolled-back)
func (ob *ObjectBox) Update(fn func() error) error {
	return ob.runInTxn(false, nil, fn)
}

func (ob *ObjectBox) beginTxn() (*Transaction, error) {
	var ctxn = C.obx_txn_begin(ob.store)
	if ctxn == nil {
		return nil, createError()
	}
	return &Transaction{ctxn, ob}, nil
}

func (ob *ObjectBox) beginTxnRead() (*Transaction, error) {
	var ctxn = C.obx_txn_begin_read(ob.store)
	if ctxn == nil {
		return nil, createError()
	}
	return &Transaction{ctxn, ob}, nil
}

// runInTxn executes one of the given function inside a transaction
// if the function returns an error, the transaction is rolled-back
func (ob *ObjectBox) runInTxn(readOnly bool, fnWithTxn txnFun, fnNoTxn func() error) error {
	runtime.LockOSThread()
	defer runtime.UnlockOSThread()

	var visitorId uint32
	var err error
	var pnc interface{}

	visitorId, err = txnCallableRegister(func(tx *Transaction) (result bool) {
		// this function must not panic or the call to C would not return and the transaction wouldn't finish
		defer func() {
			pnc = recover()
			if pnc != nil {
				fmt.Printf("panic during transaction callback: %v", pnc)
				err = fmt.Errorf("%v", pnc)
				result = false
			}
		}()

		if fnWithTxn != nil {
			if tx.objectBox == nil {
				tx.objectBox = ob
			}
			err = fnWithTxn(tx)
		} else {
			err = fnNoTxn()
		}
		return err == nil
	})
	if err != nil {
		return err
	}
	defer txnCallableUnregister(visitorId)

	var rc C.obx_err
	if readOnly {
		rc = C.obx_store_exec_read(ob.store, C.txn_callable_read, unsafe.Pointer(&visitorId))
	} else {
		rc = C.obx_store_exec_write(ob.store, C.txn_callable_write, unsafe.Pointer(&visitorId))
	}

	// handle errors in order of their priorities
	if pnc != nil {
		// propagate the panic
		panic(pnc)
	} else if err != nil {
		// err set by the visitor callback above
		return err
	} else if rc != 0 {
		return createError()
	} else {
		return nil
	}
}

func (ob ObjectBox) getEntityById(typeId TypeId) *entity {
	entity := ob.entitiesById[typeId]
	if entity == nil {
		// Configuration error by the dev, OK to panic
		panic("Configuration error; no entity registered for type ID " + strconv.Itoa(int(typeId)))
	}
	return entity
}

func (ob ObjectBox) getEntityByName(typeName string) *entity {
	entity := ob.entitiesByName[typeName]
	if entity == nil {
		// Configuration error by the dev, OK to panic
		panic("Configuration error; no entity registered for type name " + typeName)
	}
	return entity
}

<<<<<<< HEAD
=======
func (ob *ObjectBox) runWithCursor(e *entity, readOnly bool, cursorFun cursorFun) error {
	if ob.options.alwaysAwaitAsync {
		e.awaitAsyncCompletion()
	}

	return ob.runInTxn(readOnly, func(txn *Transaction) error {
		return txn.runWithCursor(e, cursorFun)
	}, nil)
}

>>>>>>> fd38315c
// SetDebugFlags configures debug logging of the ObjectBox core.
// See DebugFlags_* constants
func (ob *ObjectBox) SetDebugFlags(flags uint) error {
	rc := C.obx_store_debug_flags(ob.store, C.OBXDebugFlags(flags))
	if rc != 0 {
		return createError()
	}
	return nil
}

// panics on error (in case entity with the given ID doesn't exist)
func (ob *ObjectBox) InternalBox(typeId TypeId) *Box {
	box, err := ob.box(typeId)
	if err != nil {
		panic(fmt.Sprintf("Could not create box for type ID %d: %s", typeId, err))
	}
	return box
}

// Gets an Entity Box which provides CRUD access to objects of the given type
func (ob *ObjectBox) box(typeId TypeId) (*Box, error) {
	ob.boxesMutex.Lock()
	defer ob.boxesMutex.Unlock()

	box := ob.boxes[typeId]
	if box != nil {
		return box, nil
	}

	entity := ob.getEntityById(typeId)
	cbox := C.obx_box_create(ob.store, C.obx_schema_id(typeId))
	if cbox == nil {
		return nil, createError()
	}

	box = &Box{
		objectBox: ob,
		box:       cbox,
		entity:    entity,
	}
	ob.boxes[typeId] = box
	return box, nil
}

// AwaitAsyncCompletion blocks until all PutAsync insert have been processed
func (ob *ObjectBox) AwaitAsyncCompletion() *ObjectBox {
	if C.obx_store_await_async_completion(ob.store) != 0 {
		fmt.Println(createError())
	}
	return ob
}<|MERGE_RESOLUTION|>--- conflicted
+++ resolved
@@ -29,12 +29,9 @@
 	"runtime"
 	"strconv"
 	"sync"
-<<<<<<< HEAD
-=======
 	"unsafe"
 
 	"github.com/google/flatbuffers/go"
->>>>>>> fd38315c
 )
 
 //noinspection GoUnusedConst
@@ -194,8 +191,6 @@
 	return entity
 }
 
-<<<<<<< HEAD
-=======
 func (ob *ObjectBox) runWithCursor(e *entity, readOnly bool, cursorFun cursorFun) error {
 	if ob.options.alwaysAwaitAsync {
 		e.awaitAsyncCompletion()
@@ -206,7 +201,6 @@
 	}, nil)
 }
 
->>>>>>> fd38315c
 // SetDebugFlags configures debug logging of the ObjectBox core.
 // See DebugFlags_* constants
 func (ob *ObjectBox) SetDebugFlags(flags uint) error {
